--- conflicted
+++ resolved
@@ -1,4 +1,3 @@
-<<<<<<< HEAD
 # AI Parking System (Minimal)
 
 ## Quickstart
@@ -25,10 +24,13 @@
 ## Notes
 - Detection uses simple edge-density per-slot heuristic as a placeholder.
 - `src/fuzzy.py` implements a soft-computing score for slot prioritization.
-- `src/crypto_utils.py` provides JWT and AES-GCM helpers.git add README.md
-git commit -m "Add project README"
-git push
+- `src/crypto_utils.py` provides JWT and AES-GCM helpers.
+- Configure secrets in environment variables: `SECRET_KEY`.
 
-- Configure secrets in environment variables: `SECRET_KEY`.
-=======
->>>>>>> b45b9528
+## Features
+- Real-time camera detection with webcam support
+- Multi-camera dashboard
+- Smart slot assignment with fuzzy logic
+- User authentication with JWT
+- Secure password hashing
+- CORS enabled for cross-origin requests